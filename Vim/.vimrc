set clipboard=unnamedplus



" Fisa-vim-config
" http://fisadev.github.io/fisa-vim-config/
" version: 8.3.1

" ============================================================================
" Vim-plug initialization
" Avoid modify this section, unless you are very sure of what you are doing

let vim_plug_just_installed = 0
let vim_plug_path = expand('~/.vim/autoload/plug.vim')
if !filereadable(vim_plug_path)
    echo "Installing Vim-plug..."
    echo ""
    silent !mkdir -p ~/.vim/autoload
    silent !curl -fLo ~/.vim/autoload/plug.vim --create-dirs https://raw.githubusercontent.com/junegunn/vim-plug/master/plug.vim
    let vim_plug_just_installed = 1
endif

" manually load vim-plug the first time
if vim_plug_just_installed
    :execute 'source '.fnameescape(vim_plug_path)
endif

" Obscure hacks done, you can now modify the rest of the .vimrc as you wish :)

" ============================================================================
" Active plugins
" You can disable or add new ones here:

" this needs to be here, so vim-plug knows we are declaring the plugins we
" want to use
call plug#begin('~/.vim/plugged')

" main one
" Vim-plug
Plug 'psliwka/vim-smoothie'
Plug 'skanehira/preview-markdown.vim'
<<<<<<< HEAD
=======
Plug 'mattn/calendar-vim'
>>>>>>> 046b31b2
Plug 'vigoux/LanguageTool.nvim'
"Plug 'inkarkat/vim-SyntaxRange'
" 9000+ Snippets
"Plug 'ms-jpq/coq.artifacts', {'branch': 'artifacts'}
"Plug 'ervandew/supertab' 
"Plug 'nvie/vim-flake8'
"Plug 'tmhedberg/SimpylFold'
Plug 'Xuyuanp/nerdtree-git-plugin'
Plug 'tpope/vim-fugitive'
Plug 'junegunn/gv.vim' " :GV
Plug 'w0rp/ale'
Plug 'jiangmiao/auto-pairs'
Plug 'junegunn/fzf', { 'do': { -> fzf#install() } }
<<<<<<< HEAD
=======
Plug 'rajasegar/vim-search-web'
>>>>>>> 046b31b2
Plug 'voldikss/vim-floaterm'
map <leader>f :FloatermToggle <CR>
Plug 'vimwiki/vimwiki'
Plug 'dhruvasagar/vim-table-mode'
Plug 'vim-pandoc/vim-pandoc'
Plug 'vim-pandoc/vim-pandoc-syntax' 
Plug 'chipsenkbeil/vimwiki-server.nvim', { 'tag': 'v0.1.0-alpha.5' }
Plug 'Pocco81/HighStr.nvim'
Plug 'jceb/vim-orgmode'
Plug 'sbdchd/neoformat'
<<<<<<< HEAD
Plug 'nvim-lua/plenary.nvim'
Plug 'nvim-telescope/telescope.nvim'
=======
Plug 'nvim-neorg/neorg' 
"Plug 'nvim-lua/plenary.nvim'
Plug 'nvim-telescope/telescope.nvim'
"Plug 'nvim-treesitter/nvim-treesitter', {'do': ':TSUpdate'}  " We recommend updating the parsers on update
"Plug 'RishabhRD/popfix'
"Plug 'RishabhRD/nvim-cheat.sh'
"Plug 'glacambre/firenvim', { 'do': { _ -> firenvim#install(0) } }
"Plug 'metakirby5/codi.vim'
Plug 'kristijanhusak/orgmode.nvim'
>>>>>>> 046b31b2
Plug 'vigoux/LanguageTool.nvim'
Plug 'junegunn/fzf.vim'
Plug 'michal-h21/vim-zettel'
Plug 'https://github.com/alok/notational-fzf-vim'
let g:nv_search_paths = ['~/Documents' ]
Plug 'matze/vim-move' 
Plug 'iamcco/markdown-preview.nvim' 
Plug 'ggandor/lightspeed.nvim'
<<<<<<< HEAD
"   This is a selection of plugins to make prose writing easier.
Plug 'plasticboy/vim-markdown'
Plug 'mattly/vim-markdown-enhancements'
Plug 'mhinz/vim-startify'
Plug 'colepeters/spacemacs-theme.vim'
Plug 'sainnhe/gruvbox-material'
Plug 'phanviet/vim-monokai-pro'
Plug 'flazz/vim-colorschemes'
Plug 'chriskempson/base16-vim'
Plug 'gruvbox-community/gruvbox'
Plug 'kblin/vim-fountain'
"This is for Latex support
Plug 'lervag/vimtex'












Plug 'dpelle/vim-LanguageTool'
  :let g:languagetool_jar='$HOME/languagetool/languagetool-commandline.jar'
=======
"   This is a selection of plugins to make prose writing easier. 
>>>>>>> 046b31b2

Plug 'dpelle/vim-LanguageTool' 
let g:languagetool_jar="/home/theena/languagetool/languagetool-commandline-2.2.jar"
"Plug 'rhysd/vim-grammarous.vim'
<<<<<<< HEAD
Plug 'ron89/thesaurus_query.vim'
Plug 'junegunn/goyo.vim'
Plug 'junegunn/limelight.vim'
Plug 'reedes/vim-pencil'
Plug 'reedes/vim-wordy'
Plug 'preservim/vim-wordchipper'
Plug 'preservim/vim-lexical'


augroup pencil
  autocmd!
  autocmd FileType markdown,mkd call pencil#init()
  autocmd FileType wiki call pencil#init()

augroup END




augroup lexical
  autocmd!
  autocmd FileType markdown,mkd call lexical#init()
  autocmd FileType textile call lexical#init()
  autocmd FileType text call lexical#init({ 'spell': 0 })
augroup END






=======
Plug 'ron89/thesaurus_query.vim' 
Plug 'junegunn/goyo.vim' 
Plug 'junegunn/limelight.vim' 
Plug 'reedes/vim-pencil' 
Plug 'reedes/vim-wordy'
Plug 'plasticboy/vim-markdown'
Plug 'mhinz/vim-startify'
Plug 'colepeters/spacemacs-theme.vim'
Plug 'sainnhe/gruvbox-material'
Plug 'phanviet/vim-monokai-pro'
Plug 'flazz/vim-colorschemes'
Plug 'chriskempson/base16-vim'
Plug 'gruvbox-community/gruvbox'
Plug 'kblin/vim-fountain'
"This is for Latex support
Plug 'lervag/vimtex'
>>>>>>> 046b31b2
let g:tex_flavor='latex'
let g:vimtex_view_method='zathura'
let g:vimtex_quickfix_mode=0
set conceallevel=1
let g:tex_conceal='abdmg'

<<<<<<< HEAD
"Autocommands for Latex Skeleton Files
:autocmd BufNewFile *.tex 0r ~/.vim/templates/skeleton.tex


"Keybindings"
=======
"This begins snippets"
"
"Plug 'neovim/nvim-lspconfig'
"Plug 'hrsh7th/cmp-nvim-lsp'
"Plug 'hrsh7th/cmp-buffer'
"Plug 'hrsh7th/cmp-path'
"Plug 'hrsh7th/cmp-cmdline'
"Plug 'hrsh7th/nvim-cmp'

" For vsnip users.
" Plug 'hrsh7th/cmp-vsnip'
" Plug 'hrsh7th/vim-vsnip'
"
" " For luasnip users.
" " Plug 'L3MON4D3/LuaSnip'
" " Plug 'saadparwaiz1/cmp_luasnip'
"
"" For ultisnips users.
" Plug 'SirVer/ultisnips'
" " Plug 'quangnguyen30192/cmp-nvim-ultisnips'
"
" " For snippy users.
" " Plug 'dcampos/nvim-snippy'
" " Plug 'dcampos/cmp-snippy'
"
"call plug#end()
"
"set completeopt=menu,menuone,noselect
"
"lua <<EOF
"  -- Setup nvim-cmp.
"    local cmp = require'cmp'
"
"      cmp.setup({
"          snippet = {
"                -- REQUIRED - you must specify a snippet engine
"                      expand = function(args)
"                              vim.fn["vsnip#anonymous"](args.body) -- For
"                              `vsnip` users.
"                                      --
"                                      require('luasnip').lsp_expand(args.body)
"                                      -- For `luasnip` users.
"                                              --
"                                              require('snippy').expand_snippet(args.body)
"                                              -- For `snippy` users.
"                                                      --
"                                                      vim.fn["UltiSnips#Anon"](args.body)
"                                                      -- For `ultisnips`
"                                                      users.
"                                                            end,
"                                                                },
"                                                                    mapping =
"                                                                    {
"                                                                          ['<C-b>']
"                                                                          =
"                                                                          cmp.mapping(cmp.mapping.scroll_docs(-4),
"                                                                          {
"                                                                          'i',
"                                                                          'c'
"                                                                          }),
"                                                                                ['<C-f>']
"                                                                                =
"                                                                                cmp.mapping(cmp.mapping.scroll_docs(4),
"                                                                                {
"                                                                                'i',
"                                                                                'c'
"                                                                                }),
"                                                                                      ['<C-Space>']
"                                                                                      =
"                                                                                      cmp.mapping(cmp.mapping.complete(),
"                                                                                      {
"                                                                                      'i',
"                                                                                      'c'
"                                                                                      }),
"                                                                                            ['<C-y>']
"                                                                                            =
"                                                                                            cmp.config.disable,
"                                                                                            --
"                                                                                            Specify
"                                                                                            `cmp.config.disable`
"                                                                                            if
"                                                                                            you
"                                                                                            want
"                                                                                            to
"                                                                                            remove
"                                                                                            the
"                                                                                            default
"                                                                                            `<C-y>`
"                                                                                            mapping.
"                                                                                                  ['<C-e>']
"                                                                                                  =
"                                                                                                  cmp.mapping({
"                                                                                                          i = cmp.mapping.abort(),
"                                                                                                                  c
"                                                                                                                  =
"                                                                                                                  cmp.mapping.close(),
"                                                                                                                        }),
"                                                                                                                              ['<CR>']
"                                                                                                                              =
"                                                                                                                              cmp.mapping.confirm({
"                                                                                                                              select
"                                                                                                                              =
"                                                                                                                              true
"                                                                                                                              }),
"                                                                                                                              --
"                                                                                                                              Accept
"                                                                                                                              currently
"                                                                                                                              selected
"                                                                                                                              item.
"                                                                                                                              Set
"                                                                                                                              `select`
"                                                                                                                              to
"                                                                                                                              `false`
"                                                                                                                              to
"                                                                                                                              only
"                                                                                                                              confirm
"                                                                                                                              explicitly
"                                                                                                                              selected
"                                                                                                                              items.
"                                                                                                                                  },
"                                                                                                                                      sources
"                                                                                                                                      =
"                                                                                                                                      cmp.config.sources({
"                                                                                                                                            { name = 'nvim_lsp'  },
"                                                                                                                                                  {
"                                                                                                                                                  name
"                                                                                                                                                  =
"                                                                                                                                                  'vsnip'
"                                                                                                                                                  },
"                                                                                                                                                  --
"                                                                                                                                                  For
"                                                                                                                                                  vsnip
"                                                                                                                                                  users.
"                                                                                                                                                        --
"                                                                                                                                                        {
"                                                                                                                                                        name
"                                                                                                                                                        =
"                                                                                                                                                        'luasnip'
"                                                                                                                                                        },
"                                                                                                                                                        --
"                                                                                                                                                        For
"                                                                                                                                                        luasnip
"                                                                                                                                                        users.
"                                                                                                                                                              --
"                                                                                                                                                              {
"                                                                                                                                                              name
"                                                                                                                                                              =
"                                                                                                                                                              'ultisnips'
"                                                                                                                                                              },
"                                                                                                                                                              --
"                                                                                                                                                              For
"                                                                                                                                                              ultisnips
"                                                                                                                                                              users.
"                                                                                                                                                                    --
"                                                                                                                                                                    {
"                                                                                                                                                                    name
"                                                                                                                                                                    =
"                                                                                                                                                                    'snippy'
"                                                                                                                                                                    },
"                                                                                                                                                                    --
"                                                                                                                                                                    For
"                                                                                                                                                                    snippy
"                                                                                                                                                                    users.
"                                                                                                                                                                        },
"                                                                                                                                                                        {
"                                                                                                                                                                              { name = 'buffer'  },
"                                                                                                                                                                                  })
"                                                                                                                                                                                    })
"
"                                                                                                                                                                                      --
"                                                                                                                                                                                      Use
"                                                                                                                                                                                      buffer
"                                                                                                                                                                                      source
"                                                                                                                                                                                      for
"                                                                                                                                                                                      `/`
"                                                                                                                                                                                      (if
"                                                                                                                                                                                      you
"                                                                                                                                                                                      enabled
"                                                                                                                                                                                      `native_menu`,
"                                                                                                                                                                                      this
"                                                                                                                                                                                      won't
"                                                                                                                                                                                      work
"                                                                                                                                                                                      anymore).
"                                                                                                                                                                                        cmp.setup.cmdline('/',
"                                                                                                                                                                                        {
"                                                                                                                                                                                            sources = {
"                                                                                                                                                                                                  { name = 'buffer'  }
"                                                                                                                                                                                                      }
"                                                                                                                                                                                                        })
"
"                                                                                                                                                                                                          --
"                                                                                                                                                                                                          Use
"                                                                                                                                                                                                          cmdline
"                                                                                                                                                                                                          &
"                                                                                                                                                                                                          path
"                                                                                                                                                                                                          source
"                                                                                                                                                                                                          for
"                                                                                                                                                                                                          ':'
"                                                                                                                                                                                                          (if
"                                                                                                                                                                                                          you
"                                                                                                                                                                                                          enabled
"                                                                                                                                                                                                          `native_menu`,
"                                                                                                                                                                                                          this
"                                                                                                                                                                                                          won't
"                                                                                                                                                                                                          work
"                                                                                                                                                                                                          anymore).
"                                                                                                                                                                                                            cmp.setup.cmdline(':',
"                                                                                                                                                                                                            {
"                                                                                                                                                                                                                sources = cmp.config.sources({
"                                                                                                                                                                                                                      { name = 'path'  }
"                                                                                                                                                                                                                          },
"                                                                                                                                                                                                                          {
"                                                                                                                                                                                                                                { name = 'cmdline'  }
"                                                                                                                                                                                                                                    })
"                                                                                                                                                                                                                                      })
"
"                                                                                                                                                                                                                                        --
"                                                                                                                                                                                                                                        Setup
"                                                                                                                                                                                                                                        lspconfig.
"                                                                                                                                                                                                                                          local
"                                                                                                                                                                                                                                          capabilities
"                                                                                                                                                                                                                                          =
"                                                                                                                                                                                                                                          require('cmp_nvim_lsp').update_capabilities(vim.lsp.protocol.make_client_capabilities())
"                                                                                                                                                                                                                                            --
"                                                                                                                                                                                                                                            Replace
"                                                                                                                                                                                                                                            <YOUR_LSP_SERVER>
"                                                                                                                                                                                                                                            with
"                                                                                                                                                                                                                                            each
"                                                                                                                                                                                                                                            lsp
"                                                                                                                                                                                                                                            server
"                                                                                                                                                                                                                                            you've
"                                                                                                                                                                                                                                            enabled.
"                                                                                                                                                                                                                                              require('lspconfig')['<YOUR_LSP_SERVER>'].setup
"                                                                                                                                                                                                                                              {
"                                                                                                                                                                                                                                                  capabilities = capabilities
"                                                                                                                                                                                                                                                    }
"                                                                                                                                                                                                                                                    EOF
"                                                                                                                                                                                                                                                    ``````
"                                                                                                                                                                                                                                              }
"                                                                                                                                                                                                                          }
"                                                                                                                                                                                                                })
"                                                                                                                                                                                                            })
"                                                                                                                                                                                            }
"                                                                                                                                                                                        })
"                                                                                                                                                                        }
"                                                                                                                                      })
"                                                                                                  })
"                                                                    }
"          }
"      })
" "
" "




>>>>>>> 046b31b2

let mapleader = " " "
map <leader>c :close <CR>



Plug 'thaerkh/vim-workspace'

"Related to above, the following code saves all session files in a single directory outside your
"workspace

let g:workspace_session_directory = $HOME . '/.vim/sessions/'

<<<<<<< HEAD
"This is for Goyo Integration, allowing for distraction-free writing
=======
"You motherfucking complete me 
" Track the engine.
"Plug 'SirVer/ultisnips'

" Snippets are separated from the engine. Add this if you want them:
"Plug 'honza/vim-snippets'

" Trigger configuration. You need to change this to something other than <tab> if you use one of the following:
" - https://github.com/Valloric/YouCompleteMe
" - https://github.com/nvim-lua/completion-nvim
let g:UltiSnipsExpandTrigger="<tab>"
let g:UltiSnipsJumpForwardTrigger="<c-b>"
let g:UltiSnipsJumpBackwardTrigger="<c-z>"

" If you want :UltiSnipsEdit to split your window.
let g:UltiSnipsEditSplit="vertical"










"This is for Goyo Integration
>>>>>>> 046b31b2
map <leader>g :Goyo <CR>

map <leader>s :wa! <CR>
map <leader>5 :source% <CR>
map <leader>q  :qa!  <CR>

autocmd! User GoyoEnter Limelight
autocmd! User GoyoLeave Limelight!
" Color name (:help cterm-colors) or ANSI code
let g:limelight_conceal_ctermfg = 'gray'
let g:limelight_conceal_ctermfg = 240

" Color name (:help gui-colors) or RGB color
let g:limelight_conceal_guifg = 'DarkGray'
let g:limelight_conceal_guifg = '#777777'

" Default: 0.5
let g:limelight_default_coefficient = 0.7

" Number of preceding/following paragraphs to include (default: 0)
let g:limelight_paragraph_span = 1

" Beginning/end of paragraph
"   When there's no empty line between the paragraphs
"   and each paragraph starts with indentation
let g:limelight_bop = '^\s'
let g:limelight_eop = '\ze\n^\s'

" Highlighting priority (default: 10)
"   Set it to -1 not to overrule hlsearch
let g:limelight_priority = -1





















" This section is to ensure that there is no conflict between vim and Nvim 
" which has to do with a conflict in variables in a shared file (https://vi.stackexchange.com/questions/10028/e576-failed-to-parse-shada-file-extra-bytes-in-msgpack-string-at-position-3)

if !has('nvim')
  set viminfo+=n~/vim/viminfo
else
  " Do nothing here to use the neovim default
  " or do soemething like:
  " set viminfo+=n~/.shada
endif


<<<<<<< HEAD
=======





 " beautify the code:
map <F12> :Autopep8<CR>

" Plugins from github repos:


" Override configs by directory 
"Plug 'arielrossanigo/dir-configs-override.vim'
" Better file browser
>>>>>>> 046b31b2
Plug 'scrooloose/nerdtree'
" Code commenter
Plug 'scrooloose/nerdcommenter'
" Class/module browser
"Plug 'majutsushi/tagbar'
" Code and files fuzzy finder
Plug 'ctrlpvim/ctrlp.vim'
" Extension to ctrlp, for fuzzy command finder
Plug 'fisadev/vim-ctrlp-cmdpalette'
" Zen coding
"Plug 'mattn/emmet-vim'
" Git integration
Plug 'motemen/git-vim'
"" Tab list panel
Plug 'kien/tabman.vim'
" Airline
Plug 'vim-airline/vim-airline'
Plug 'vim-airline/vim-airline-themes'
" Terminal Vim with 256 colors colorscheme
Plug 'fisadev/fisa-vim-colorscheme'
<<<<<<< HEAD
=======
" Consoles as buffers
"Plug 'rosenfeld/conque-term'
" Pending tasks list
"Plug 'fisadev/FixedTaskList.vim'
" Surround
"Plug 'tpope/vim-surround'
" Autoclose
Plug 'Townk/vim-autoclose'
" Indent text object
Plug 'michaeljsmith/vim-indent-object'
" Indentation based movements
Plug 'jeetsukumaran/vim-indentwise'
" Python autocompletion, go to definition.
"Plug 'davidhalter/jedi-vim'
" Better autocompletion
 "Plug 'Shougo/neocomplcache.vim'
" Snippets manager (SnipMate), dependencies, and snippets repo
"Plug 'MarcWeber/vim-addon-mw-utils'
"Plug 'tomtom/tlib_vim'
"Plug 'honza/vim-snippets'
"Plug 'garbas/vim-snipmate'
" Git/mercurial/others diff icons on the side of the file lines
"Plug 'mhinz/vim-signify'
" Automatically sort python imports
"Plug 'fisadev/vim-isort'
" Drag visual blocks arround
Plug 'fisadev/dragvisuals.vim'
" Window chooser
"Plug 't9md/vim-choosewin'
" Python and other languages code checker
"Plug 'scrooloose/syntastic'
" Paint css colors with the real color
"Plug 'lilydjwg/colorizer'
" Ack code search (requires ack installed in the system)
Plug 'mileszs/ack.vim'
if has('python')
    " YAPF formatter for Python
    Plug 'pignacio/vim-yapf-format'
endif
" Relative numbering of lines (0 is the current line)
" (disabled by default because is very intrusive and can't be easily toggled
" on/off. When the plugin is present, will always activate the relative 
" numbering every time you go to normal mode. Author refuses to add a setting 
" to avoid that)
" Plug 'myusuf3/numbers.vim'

" Plugins from vim-scripts repos:

" Search results counter
Plug 'vim-scripts/IndexedSearch'
" XML/HTML tags navigation
Plug 'vim-scripts/matchit.zip'
" Gvim colorscheme
Plug 'vim-scripts/Wombat'
" Yank history navigation
Plug 'vim-scripts/YankRing.vim'
>>>>>>> 046b31b2

" Tell vim-plug we finished declaring plugins, so it can load them
call plug#end()

" ============================================================================
" Install plugins the first time vim runs

if vim_plug_just_installed
    echo "Installing Bundles, please ignore key map error messages"
    :PlugInstall
endif

" ============================================================================
" Vim settings and mappings
" You can edit them as you wish

" no vi-compatible
set nocompatible

" allow plugins by file type (required for plugins!)
filetype plugin on
filetype indent on
au BufRead,BufNewFile *.fountain set filetype=fountain

" The next two settings ensure that line breaks and wrap work how writers, not
" coders, prefer it

set wrap
set spell
inoremap <C-l> <c-g>u<Esc>[s1z=`]a<c-g>u
map <leader>c :close <CR>
map <leader>pi :PlugInstall <CR>
map <leader>ps :PlugStatus <CR>
" Enable autocompletion from neocomplcache

" Enable omni completion.
"autocmd FileType css setlocal omnifunc=csscomplete#CompleteCSS
autocmd FileType html,markdown setlocal omnifunc=htmlcomplete#CompleteTags
"autocmd FileType javascript setlocal omnifunc=javascriptcomplete#CompleteJS

" tabs and spaces handling
set expandtab
set tabstop=4
set softtabstop=4
set shiftwidth=4

" tab length exceptions on some file types
autocmd FileType html setlocal shiftwidth=4 tabstop=4 softtabstop=4
autocmd FileType htmldjango setlocal shiftwidth=4 tabstop=4 softtabstop=4
autocmd FileType javascript setlocal shiftwidth=4 tabstop=4 softtabstop=4
autocmd FileType markdown setlocal shiftwidth=2 tabstop=2 softtabstop=2

" always show status bar
set ls=2

" incremental search
set incsearch
" highlighted search results
set hlsearch
map <leader>nhl :nohlsearch<CR>


" syntax highlight on
syntax on

" show line numbers
set nu
set relativenumber
map <leader>n :set nu rnu cursorline<CR>


" tab navigation mappings
map tn :tabn<CR>
map tp :tabp<CR>
map tm :tabm 
map tt :tabnew 
map ts :tab split<CR>
map <C-S-Right> :tabn<CR>
imap <C-S-Right> <ESC>:tabn<CR>
map <C-S-Left> :tabp<CR>
imap <C-S-Left> <ESC>:tabp<CR>

" navigate windows with meta+arrows
map <M-Right> <c-w>l
map <M-Left> <c-w>h
map <M-Up> <c-w>k
map <M-Down> <c-w>j
imap <M-Right> <ESC><c-w>l
imap <M-Left> <ESC><c-w>h
imap <M-Up> <ESC><c-w>k
imap <M-Down> <ESC><c-w>j

" old autocomplete keyboard shortcut
imap <C-J> <C-X><C-O>

" Comment this line to enable autocompletion preview window
" (displays documentation related to the selected completion option)
" Disabled by default because preview makes the window flicker
set completeopt-=preview

" save as sudo
ca w!! w !sudo tee "%"

" simple recursive grep
nmap ,r :Ack 
nmap ,wr :Ack <cword><CR>

" use 256 colors when possible
if (&term =~? 'mlterm\|xterm\|xterm-256\|screen-256') || has('nvim')
	let &t_Co = 256
    colorscheme gruvbox  
else
    colorscheme gruvbox   
endif

" colors for gvim
if has('gui_running')
    colorscheme gruvbox
endif

" when scrolling, keep cursor 3 lines away from screen border
set scrolloff=5

" autocompletion of files and commands behaves like shell
" (complete only the common part, list the options that match)
set wildmode=list:longest

" better backup, swap and undos storage
set directory=~/.vim/dirs/tmp     " directory to place swap files in
set backup                        " make backup files
set backupdir=~/.vim/dirs/backups " where to put backup files
set undofile                      " persistent undos - undo after you re-open the file
set undodir=~/.vim/dirs/undos
set viminfo+=n~/.vim/dirs/viminfo
" store yankring history file there too
let g:yankring_history_dir = '~/.vim/dirs/'

" create needed directories if they don't exist
if !isdirectory(&backupdir)
    call mkdir(&backupdir, "p")
endif
if !isdirectory(&directory)
    call mkdir(&directory, "p")
endif
if !isdirectory(&undodir)
    call mkdir(&undodir, "p")
endif

" ============================================================================
" Plugins settings and mappings
" Edit them as you wish.

" Tagbar ----------------------------- 

" toggle tagbar display
map <F4> :TagbarToggle<CR>
" autofocus on tagbar open
let g:tagbar_autofocus = 1

" NERDTree ----------------------------- 

" toggle nerdtree display
map <F3> :NERDTreeToggle<CR>
" open nerdtree with the current file selected
nmap <Space>t :NERDTreeFind<CR>
" don;t show these file types
let NERDTreeIgnore = ['\.pyc$', '\.pyo$', '\.docx$']
map <leader>t :NERDTreeToggle<CR>


" Tasklist ------------------------------

" show pending tasks list
map <F2> :TaskList<CR>

" CtrlP ------------------------------

" file finder mapping
let g:ctrlp_map = ',e'
" tags (symbols) in current file finder mapping
nmap ,g :CtrlPBufTag<CR>
" tags (symbols) in all files finder mapping
nmap ,G :CtrlPBufTagAll<CR>
" general code finder in all files mapping
nmap ,f :CtrlPLine<CR>
" recent files finder mapping
nmap ,m :CtrlPMRUFiles<CR>
" commands finder mapping
nmap ,c :CtrlPCmdPalette<CR>
" to be able to call CtrlP with default search text
function! CtrlPWithSearchText(search_text, ctrlp_command_end)
    execute ':CtrlP' . a:ctrlp_command_end
    call feedkeys(a:search_text)
endfunction
" same as previous mappings, but calling with current word as default text
nmap ,wg :call CtrlPWithSearchText(expand('<cword>'), 'BufTag')<CR>
nmap ,wG :call CtrlPWithSearchText(expand('<cword>'), 'BufTagAll')<CR>
nmap ,wf :call CtrlPWithSearchText(expand('<cword>'), 'Line')<CR>
nmap ,we :call CtrlPWithSearchText(expand('<cword>'), '')<CR>
nmap ,pe :call CtrlPWithSearchText(expand('<cfile>'), '')<CR>
nmap ,wm :call CtrlPWithSearchText(expand('<cword>'), 'MRUFiles')<CR>
nmap ,wc :call CtrlPWithSearchText(expand('<cword>'), 'CmdPalette')<CR>
" don't change working directory
let g:ctrlp_working_path_mode = 0
" ignore these files and folders on file finder
let g:ctrlp_custom_ignore = {
  \ 'dir':  '\v[\/](\.git|\.hg|\.svn|node_modules)$',
  \ 'file': '\.pyc$\|\.pyo$',
  \ }

" Syntastic ------------------------------

" show list of errors and warnings on the current file
nmap <leader>e :Errors<CR>
" check also when just opened the file
let g:syntastic_check_on_open = 1
" don't put icons on the sign column (it hides the vcs status icons of signify)
let g:syntastic_enable_signs = 0
" custom icons (enable them if you use a patched font, and enable the previous 
" setting)
"let g:syntastic_error_symbol = '✗'
"let g:syntastic_warning_symbol = '⚠'
"let g:syntastic_style_error_symbol = '✗'
"let g:syntastic_style_warning_symbol = '⚠'

" Jedi-vim ------------------------------

" All these mappings work only for python code:
" Go to definition
let g:jedi#goto_command = ',d'
" Find ocurrences
let g:jedi#usages_command = ',o'
" Find assignments
let g:jedi#goto_assignments_command = ',a'
" Go to definition in new tab
nmap ,D :tab split<CR>:call jedi#goto()<CR>

" NeoComplCache ------------------------------

" most of them not documented because I'm not sure how they work
" (docs aren't good, had to do a lot of trial and error to make 
" it play nice)
let g:neocomplcache_enable_at_startup = 1
let g:neocomplcache_enable_ignore_case = 1
let g:neocomplcache_enable_smart_case = 1
let g:neocomplcache_enable_auto_select = 1
let g:neocomplcache_enable_fuzzy_completion = 1
let g:neocomplcache_enable_camel_case_completion = 1
let g:neocomplcache_enable_underbar_completion = 1
let g:neocomplcache_fuzzy_completion_start_length = 1
let g:neocomplcache_auto_completion_start_length = 1
let g:neocomplcache_manual_completion_start_length = 1
let g:neocomplcache_min_keyword_length = 1
let g:neocomplcache_min_syntax_length = 1
" complete with workds from any opened file
let g:neocomplcache_same_filetype_lists = {}
let g:neocomplcache_same_filetype_lists._ = '_'

" TabMan ------------------------------

" mappings to toggle display, and to focus on it
let g:tabman_toggle = 'tl'
let g:tabman_focus  = 'tf'

" Autoclose ------------------------------

" Fix to let ESC work as espected with Autoclose plugin
let g:AutoClosePumvisible = {"ENTER": "\<C-Y>", "ESC": "\<ESC>"}

" DragVisuals ------------------------------

" mappings to move blocks in 4 directions
vmap <expr> <S-M-LEFT> DVB_Drag('left')
vmap <expr> <S-M-RIGHT> DVB_Drag('right')
vmap <expr> <S-M-DOWN> DVB_Drag('down')
vmap <expr> <S-M-UP> DVB_Drag('up')
" mapping to duplicate block
vmap <expr> D DVB_Duplicate()

" Signify ------------------------------

" this first setting decides in which order try to guess your current vcs
" UPDATE it to reflect your preferences, it will speed up opening files
let g:signify_vcs_list = [ 'git', 'hg' ]
" mappings to jump to changed blocks
nmap <leader>sn <plug>(signify-next-hunk)
nmap <leader>sp <plug>(signify-prev-hunk)
" nicer colors
highlight DiffAdd           cterm=bold ctermbg=none ctermfg=119
highlight DiffDelete        cterm=bold ctermbg=none ctermfg=167
highlight DiffChange        cterm=bold ctermbg=none ctermfg=227
highlight SignifySignAdd    cterm=bold ctermbg=237  ctermfg=119
highlight SignifySignDelete cterm=bold ctermbg=237  ctermfg=167
highlight SignifySignChange cterm=bold ctermbg=237  ctermfg=227

" Window Chooser ------------------------------

" mapping
nmap  -  <Plug>(choosewin)
" show big letters
let g:choosewin_overlay_enable = 1

" Airline ------------------------------

let g:airline_powerline_fonts = 0
let g:airline_theme = 'gruvbox'
let g:airline#extensions#whitespace#enabled = 0

" to use fancy symbols for airline, uncomment the following lines and use a
" patched font (more info on the README.rst)
"if !exists('g:airline_symbols')
"   let g:airline_symbols = {}
"endif
let g:airline_left_sep = '⮀'
let g:airline_left_alt_sep = '⮁'
let g:airline_right_sep = '⮂'
"let g:airline_right_alt_sep = '⮃'
"let g:airline_symbols.branch = '⭠'
"let g:airline_symbols.readonly = '⭤'
"let g:airline_symbols.linenr = '⭡'

" start with Insert on:
"au BufRead,BufNewFile * startinsert

" supertab settings
set completeopt=longest,menuone
let g:SuperTabDefaultCompletionType = "<c-n>"

" emmet settings 
let g:user_emmet_leader_key='<Space>'
"use { 'vim-ctrlspace/vim-ctrlspace' }
<|MERGE_RESOLUTION|>--- conflicted
+++ resolved
@@ -37,12 +37,10 @@
 
 " main one
 " Vim-plug
+Plug 'ms-jpq/coq_nvim', {'branch': 'coq'}
 Plug 'psliwka/vim-smoothie'
 Plug 'skanehira/preview-markdown.vim'
-<<<<<<< HEAD
-=======
 Plug 'mattn/calendar-vim'
->>>>>>> 046b31b2
 Plug 'vigoux/LanguageTool.nvim'
 "Plug 'inkarkat/vim-SyntaxRange'
 " 9000+ Snippets
@@ -51,29 +49,26 @@
 "Plug 'nvie/vim-flake8'
 "Plug 'tmhedberg/SimpylFold'
 Plug 'Xuyuanp/nerdtree-git-plugin'
+Plug 'nvim-treesitter/nvim-treesitter', {'do': ':TSUpdate'}  " We recommend updating the parsers on update
 Plug 'tpope/vim-fugitive'
 Plug 'junegunn/gv.vim' " :GV
 Plug 'w0rp/ale'
 Plug 'jiangmiao/auto-pairs'
+Plug 'tell-k/vim-autopep8'
 Plug 'junegunn/fzf', { 'do': { -> fzf#install() } }
-<<<<<<< HEAD
-=======
 Plug 'rajasegar/vim-search-web'
->>>>>>> 046b31b2
 Plug 'voldikss/vim-floaterm'
 map <leader>f :FloatermToggle <CR>
+"Plug 'turbio/bracey.vim'
 Plug 'vimwiki/vimwiki'
 Plug 'dhruvasagar/vim-table-mode'
 Plug 'vim-pandoc/vim-pandoc'
 Plug 'vim-pandoc/vim-pandoc-syntax' 
 Plug 'chipsenkbeil/vimwiki-server.nvim', { 'tag': 'v0.1.0-alpha.5' }
 Plug 'Pocco81/HighStr.nvim'
+"Plug 'maxmellon/vim-jsx-pretty'
 Plug 'jceb/vim-orgmode'
 Plug 'sbdchd/neoformat'
-<<<<<<< HEAD
-Plug 'nvim-lua/plenary.nvim'
-Plug 'nvim-telescope/telescope.nvim'
-=======
 Plug 'nvim-neorg/neorg' 
 "Plug 'nvim-lua/plenary.nvim'
 Plug 'nvim-telescope/telescope.nvim'
@@ -83,7 +78,6 @@
 "Plug 'glacambre/firenvim', { 'do': { _ -> firenvim#install(0) } }
 "Plug 'metakirby5/codi.vim'
 Plug 'kristijanhusak/orgmode.nvim'
->>>>>>> 046b31b2
 Plug 'vigoux/LanguageTool.nvim'
 Plug 'junegunn/fzf.vim'
 Plug 'michal-h21/vim-zettel'
@@ -92,74 +86,11 @@
 Plug 'matze/vim-move' 
 Plug 'iamcco/markdown-preview.nvim' 
 Plug 'ggandor/lightspeed.nvim'
-<<<<<<< HEAD
-"   This is a selection of plugins to make prose writing easier.
-Plug 'plasticboy/vim-markdown'
-Plug 'mattly/vim-markdown-enhancements'
-Plug 'mhinz/vim-startify'
-Plug 'colepeters/spacemacs-theme.vim'
-Plug 'sainnhe/gruvbox-material'
-Plug 'phanviet/vim-monokai-pro'
-Plug 'flazz/vim-colorschemes'
-Plug 'chriskempson/base16-vim'
-Plug 'gruvbox-community/gruvbox'
-Plug 'kblin/vim-fountain'
-"This is for Latex support
-Plug 'lervag/vimtex'
-
-
-
-
-
-
-
-
-
-
-
-
-Plug 'dpelle/vim-LanguageTool'
-  :let g:languagetool_jar='$HOME/languagetool/languagetool-commandline.jar'
-=======
 "   This is a selection of plugins to make prose writing easier. 
->>>>>>> 046b31b2
 
 Plug 'dpelle/vim-LanguageTool' 
 let g:languagetool_jar="/home/theena/languagetool/languagetool-commandline-2.2.jar"
 "Plug 'rhysd/vim-grammarous.vim'
-<<<<<<< HEAD
-Plug 'ron89/thesaurus_query.vim'
-Plug 'junegunn/goyo.vim'
-Plug 'junegunn/limelight.vim'
-Plug 'reedes/vim-pencil'
-Plug 'reedes/vim-wordy'
-Plug 'preservim/vim-wordchipper'
-Plug 'preservim/vim-lexical'
-
-
-augroup pencil
-  autocmd!
-  autocmd FileType markdown,mkd call pencil#init()
-  autocmd FileType wiki call pencil#init()
-
-augroup END
-
-
-
-
-augroup lexical
-  autocmd!
-  autocmd FileType markdown,mkd call lexical#init()
-  autocmd FileType textile call lexical#init()
-  autocmd FileType text call lexical#init({ 'spell': 0 })
-augroup END
-
-
-
-
-
-
-=======
 Plug 'ron89/thesaurus_query.vim' 
 Plug 'junegunn/goyo.vim' 
 Plug 'junegunn/limelight.vim' 
@@ -176,20 +107,12 @@
 Plug 'kblin/vim-fountain'
 "This is for Latex support
 Plug 'lervag/vimtex'
->>>>>>> 046b31b2
 let g:tex_flavor='latex'
 let g:vimtex_view_method='zathura'
 let g:vimtex_quickfix_mode=0
 set conceallevel=1
 let g:tex_conceal='abdmg'
 
-<<<<<<< HEAD
-"Autocommands for Latex Skeleton Files
-:autocmd BufNewFile *.tex 0r ~/.vim/templates/skeleton.tex
-
-
-"Keybindings"
-=======
 "This begins snippets"
 "
 "Plug 'neovim/nvim-lspconfig'
@@ -446,7 +369,6 @@
 
 
 
->>>>>>> 046b31b2
 
 let mapleader = " " "
 map <leader>c :close <CR>
@@ -460,9 +382,6 @@
 
 let g:workspace_session_directory = $HOME . '/.vim/sessions/'
 
-<<<<<<< HEAD
-"This is for Goyo Integration, allowing for distraction-free writing
-=======
 "You motherfucking complete me 
 " Track the engine.
 "Plug 'SirVer/ultisnips'
@@ -490,7 +409,6 @@
 
 
 "This is for Goyo Integration
->>>>>>> 046b31b2
 map <leader>g :Goyo <CR>
 
 map <leader>s :wa! <CR>
@@ -555,8 +473,6 @@
 endif
 
 
-<<<<<<< HEAD
-=======
 
 
 
@@ -571,7 +487,6 @@
 " Override configs by directory 
 "Plug 'arielrossanigo/dir-configs-override.vim'
 " Better file browser
->>>>>>> 046b31b2
 Plug 'scrooloose/nerdtree'
 " Code commenter
 Plug 'scrooloose/nerdcommenter'
@@ -592,8 +507,6 @@
 Plug 'vim-airline/vim-airline-themes'
 " Terminal Vim with 256 colors colorscheme
 Plug 'fisadev/fisa-vim-colorscheme'
-<<<<<<< HEAD
-=======
 " Consoles as buffers
 "Plug 'rosenfeld/conque-term'
 " Pending tasks list
@@ -650,7 +563,6 @@
 Plug 'vim-scripts/Wombat'
 " Yank history navigation
 Plug 'vim-scripts/YankRing.vim'
->>>>>>> 046b31b2
 
 " Tell vim-plug we finished declaring plugins, so it can load them
 call plug#end()
